--- conflicted
+++ resolved
@@ -85,27 +85,16 @@
     ~single_pass_input_view() = default;
 
     //!\brief Construction from the underlying view.
-<<<<<<< HEAD
-    // template <std::ranges::View _urng_t>
-    explicit single_pass_input_view(urng_t _urng) :
-        urng{std::move(_urng)},
-=======
     single_pass_input_view(urng_t _urng) :
         urng{_urng},
->>>>>>> e6ea7741
         cached_urng_iter{seqan3::begin(urng)}
     {}
 
     //!\brief Construction from InputRange type.
     template <std::ranges::InputRange _urng_t>
-<<<<<<< HEAD
-    explicit single_pass_input_view(_urng_t & _urng) :
-        single_pass_input_view{view::all(_urng)}
-=======
         requires !std::ranges::View<std::remove_reference_t<_urng_t>>
     single_pass_input_view(_urng_t & _urng) :
         single_pass_input_view{_urng | view::all}
->>>>>>> e6ea7741
     {}
     //!\}
 
@@ -150,14 +139,9 @@
  */
 //!\brief Deduces the single_pass_input_view from the underlying range.
 template <std::ranges::InputRange _urng_t>
-<<<<<<< HEAD
-single_pass_input_view(_urng_t &) ->
-    single_pass_input_view<decltype(view::all(std::declval<_urng_t &>()))>;
-=======
     requires !std::ranges::View<_urng_t>
 single_pass_input_view(_urng_t &) ->
     single_pass_input_view<decltype(std::declval<_urng_t>() | view::all)>;
->>>>>>> e6ea7741
 //!\}
 } // seqan3::detail
 
