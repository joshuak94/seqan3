// -----------------------------------------------------------------------------------------------------
// Copyright (c) 2006-2020, Knut Reinert & Freie Universität Berlin
// Copyright (c) 2016-2020, Knut Reinert & MPI für molekulare Genetik
// This file may be used, modified and/or redistributed under the terms of the 3-clause BSD-License
// shipped with this file and also available at: https://github.com/seqan/seqan3/blob/master/LICENSE.md
// -----------------------------------------------------------------------------------------------------

/*!\file
 * \brief Provides the configuration for maximum number of errors for all error types.
 * \author Christopher Pockrandt <christopher.pockrandt AT fu-berlin.de>
 * \author Rene Rahn <rene.rahn AT fu-berlin.de>
 * \author Lydia Buntrock <lydia.buntrock AT fu-berlin.de>
 */

#pragma once

#include <variant>

#include <seqan3/core/algorithm/pipeable_config_element.hpp>
#include <seqan3/search/configuration/detail.hpp>
#include <seqan3/search/configuration/max_error_common.hpp>
#include <seqan3/search/detail/search_common.hpp>

namespace seqan3::search_cfg
{
/*!\brief Configuration element that represents the number or rate of total errors.
 * \ingroup search_configuration
 *
 * \details
 * This configuration element can be used to determine the number or rate of total errors that are supported.
 *
 * ### Example
 * \include test/snippet/search/configuration_error.cpp
 */
class max_error_total : public pipeable_config_element<max_error_total>
{
public:
<<<<<<< HEAD
=======
    //!\brief The error count or error rate.
    std::variant<error_count, error_rate> error{error_count{0}};

>>>>>>> 70dff0cd
    /*!\name Constructors, destructor and assignment
     * \{
     */
    max_error_total() = default; //!< Defaulted.
    max_error_total(max_error_total const &) = default; //!< Defaulted.
    max_error_total(max_error_total &&) = default; //!< Defaulted.
    max_error_total & operator=(max_error_total const &) = default; //!< Defaulted.
    max_error_total & operator=(max_error_total &&) = default; //!< Defaulted.
    ~max_error_total() = default; //!< Defaulted.

<<<<<<< HEAD
    //!\brief Construct from base type.
    max_error_total(std::variant<error_count, error_rate> const & e) :
        pipeable_config_element<max_error_total, std::variant<error_count, error_rate>>(e) {}
=======
    /*!\brief Initialises the total error with the given seqan3::search_cfg::error_count.
     * \param[in] error The maximal number of total errors allowed in the search.
     */
    explicit max_error_total(error_count error) : error{std::move(error)}
    {}

    /*!\brief Initialises the total error with the given seqan3::search_cfg::error_rate.
     * \param[in] error The maximal total error rate allowed in the search.
     */
    explicit max_error_total(error_rate error) : error{std::move(error)}
    {}
>>>>>>> 70dff0cd
    //!\}

    //!\privatesection
    //!\brief Internal id to check for consistent configuration settings.
    static constexpr detail::search_config_id id{detail::search_config_id::max_error_total};
};

/*!\brief Configuration element that represents the number or rate of substitution errors.
 * \ingroup search_configuration
 *
 * \details
 * This configuration element can be used to determine the number or rate of substitution errors that are supported.
 * A substitution corresponds to diverging bases between text and query for a certain position.
 *
 * ### Example
 * \include test/snippet/search/configuration_error.cpp
 */
class max_error_substitution : public pipeable_config_element<max_error_substitution>
{
public:
<<<<<<< HEAD
=======
    //!\brief The error count or error rate.
    std::variant<error_count, error_rate> error{error_count{0}};

>>>>>>> 70dff0cd
    /*!\name Constructors, destructor and assignment
     * \{
     */
    max_error_substitution() = default; //!< Defaulted.
    max_error_substitution(max_error_substitution const &) = default; //!< Defaulted.
    max_error_substitution(max_error_substitution &&) = default; //!< Defaulted.
    max_error_substitution & operator=(max_error_substitution const &) = default; //!< Defaulted.
    max_error_substitution & operator=(max_error_substitution &&) = default; //!< Defaulted.
    ~max_error_substitution() = default; //!< Defaulted.

<<<<<<< HEAD
    //!\brief Construct from base type.
    max_error_substitution(std::variant<error_count, error_rate> const & e) :
        pipeable_config_element<max_error_substitution, std::variant<error_count, error_rate>>(e) {}
=======
    /*!\brief Initialises the substitution error with the given seqan3::search_cfg::error_count.
     * \param[in] error The maximal number of substitution errors allowed in the search.
     */
    explicit max_error_substitution(error_count error) : error{std::move(error)}
    {}

    /*!\brief Initialises the substitution error with the given seqan3::search_cfg::error_rate.
     * \param[in] error The maximal error rate for substitutions allowed in the search.
     */
    explicit max_error_substitution(error_rate error) : error{std::move(error)}
    {}
>>>>>>> 70dff0cd
    //!\}

    //!\privatesection
    //!\brief Internal id to check for consistent configuration settings.
    static constexpr detail::search_config_id id{detail::search_config_id::max_error_substitution};
};

/*!\brief Configuration element that represents the number or rate of insertion errors.
 * \ingroup search_configuration
 *
 * \details
 * This configuration element can be used to determine the number or rate of insertion errors that are supported.
 * An insertion corresponds to a base inserted into the query that does not occur in the text at the position.
 *
 * ### Example
 * \include test/snippet/search/configuration_error.cpp
 */
class max_error_insertion : public pipeable_config_element<max_error_insertion>
{
public:
<<<<<<< HEAD
=======
    //!\brief The error count or error rate.
    std::variant<error_count, error_rate> error{error_count{0}};

>>>>>>> 70dff0cd
    /*!\name Constructors, destructor and assignment
     * \{
     */
    max_error_insertion() = default; //!< Defaulted.
    max_error_insertion(max_error_insertion const &) = default; //!< Defaulted.
    max_error_insertion(max_error_insertion &&) = default; //!< Defaulted.
    max_error_insertion & operator=(max_error_insertion const &) = default; //!< Defaulted.
    max_error_insertion & operator=(max_error_insertion &&) = default; //!< Defaulted.
    ~max_error_insertion() = default; //!< Defaulted.

<<<<<<< HEAD
    //!\brief Construct from base type.
    max_error_insertion(std::variant<error_count, error_rate> const & e) :
        pipeable_config_element<max_error_insertion, std::variant<error_count, error_rate>>(e) {}
=======
    /*!\brief Initialises the insertion error with the given seqan3::search_cfg::error_count.
     * \param[in] error The maximal number of insertion errors allowed in the search.
     */
    explicit max_error_insertion(error_count error) : error{std::move(error)}
    {}

    /*!\brief Initialises the insertion error with the given seqan3::search_cfg::error_rate.
     * \param[in] error The maximal error rate for insertions allowed in the search.
     */
    explicit max_error_insertion(error_rate error) : error{std::move(error)}
    {}
>>>>>>> 70dff0cd
    //!\}

    //!\privatesection
    //!\brief Internal id to check for consistent configuration settings.
    static constexpr detail::search_config_id id{detail::search_config_id::max_error_insertion};
};

/*!\brief Configuration element that represents the number or rate of deletion errors.
 * \ingroup search_configuration
 *
 * \details
 * This configuration element can be used to determine the number or rate of deletion errors that are supported.
 * A deletion corresponds to a base deleted from the query sequence that does occur in the text.
 * Deletions at the beginning and at the end of the sequence are not considered during a search.
 *
 * ### Example
 * \include test/snippet/search/configuration_error.cpp
 */
class max_error_deletion : public pipeable_config_element<max_error_deletion>
{
public:
<<<<<<< HEAD
=======
    //!\brief The error count or error rate.
    std::variant<error_count, error_rate> error{error_count{0}};

>>>>>>> 70dff0cd
    /*!\name Constructors, destructor and assignment
     * \{
     */
    max_error_deletion() = default; //!< Defaulted.
    max_error_deletion(max_error_deletion const &) = default; //!< Defaulted.
    max_error_deletion(max_error_deletion &&) = default; //!< Defaulted.
    max_error_deletion & operator=(max_error_deletion const &) = default; //!< Defaulted.
    max_error_deletion & operator=(max_error_deletion &&) = default; //!< Defaulted.
    ~max_error_deletion() = default; //!< Defaulted.

<<<<<<< HEAD
    //!\brief Construct from base type.
    constexpr max_error_deletion(std::variant<error_count, error_rate> const & e) :
        pipeable_config_element<max_error_deletion, std::variant<error_count, error_rate>>(e) {}
=======
    /*!\brief Initialises the deletion error with the given seqan3::search_cfg::error_count.
     * \param[in] error The maximal number of deletion errors allowed in the search.
     */
    explicit max_error_deletion(error_count error) : error{std::move(error)}
    {}

    /*!\brief Initialises the deletion error with the given seqan3::search_cfg::error_rate.
     * \param[in] error The maximal error rate for deletions allowed in the search.
     */
    explicit max_error_deletion(error_rate error) : error{std::move(error)}
    {}
>>>>>>> 70dff0cd
    //!\}

    //!\privatesection
    //!\brief Internal id to check for consistent configuration settings.
    static constexpr detail::search_config_id id{detail::search_config_id::max_error_deletion};
};

} // namespace seqan3::search_cfg<|MERGE_RESOLUTION|>--- conflicted
+++ resolved
@@ -35,12 +35,9 @@
 class max_error_total : public pipeable_config_element<max_error_total>
 {
 public:
-<<<<<<< HEAD
-=======
-    //!\brief The error count or error rate.
-    std::variant<error_count, error_rate> error{error_count{0}};
-
->>>>>>> 70dff0cd
+    //!\brief The error count or error rate.
+    std::variant<error_count, error_rate> error{error_count{0}};
+
     /*!\name Constructors, destructor and assignment
      * \{
      */
@@ -51,11 +48,6 @@
     max_error_total & operator=(max_error_total &&) = default; //!< Defaulted.
     ~max_error_total() = default; //!< Defaulted.
 
-<<<<<<< HEAD
-    //!\brief Construct from base type.
-    max_error_total(std::variant<error_count, error_rate> const & e) :
-        pipeable_config_element<max_error_total, std::variant<error_count, error_rate>>(e) {}
-=======
     /*!\brief Initialises the total error with the given seqan3::search_cfg::error_count.
      * \param[in] error The maximal number of total errors allowed in the search.
      */
@@ -67,7 +59,6 @@
      */
     explicit max_error_total(error_rate error) : error{std::move(error)}
     {}
->>>>>>> 70dff0cd
     //!\}
 
     //!\privatesection
@@ -88,12 +79,9 @@
 class max_error_substitution : public pipeable_config_element<max_error_substitution>
 {
 public:
-<<<<<<< HEAD
-=======
-    //!\brief The error count or error rate.
-    std::variant<error_count, error_rate> error{error_count{0}};
-
->>>>>>> 70dff0cd
+    //!\brief The error count or error rate.
+    std::variant<error_count, error_rate> error{error_count{0}};
+
     /*!\name Constructors, destructor and assignment
      * \{
      */
@@ -104,11 +92,6 @@
     max_error_substitution & operator=(max_error_substitution &&) = default; //!< Defaulted.
     ~max_error_substitution() = default; //!< Defaulted.
 
-<<<<<<< HEAD
-    //!\brief Construct from base type.
-    max_error_substitution(std::variant<error_count, error_rate> const & e) :
-        pipeable_config_element<max_error_substitution, std::variant<error_count, error_rate>>(e) {}
-=======
     /*!\brief Initialises the substitution error with the given seqan3::search_cfg::error_count.
      * \param[in] error The maximal number of substitution errors allowed in the search.
      */
@@ -120,7 +103,6 @@
      */
     explicit max_error_substitution(error_rate error) : error{std::move(error)}
     {}
->>>>>>> 70dff0cd
     //!\}
 
     //!\privatesection
@@ -141,12 +123,9 @@
 class max_error_insertion : public pipeable_config_element<max_error_insertion>
 {
 public:
-<<<<<<< HEAD
-=======
-    //!\brief The error count or error rate.
-    std::variant<error_count, error_rate> error{error_count{0}};
-
->>>>>>> 70dff0cd
+    //!\brief The error count or error rate.
+    std::variant<error_count, error_rate> error{error_count{0}};
+
     /*!\name Constructors, destructor and assignment
      * \{
      */
@@ -157,11 +136,6 @@
     max_error_insertion & operator=(max_error_insertion &&) = default; //!< Defaulted.
     ~max_error_insertion() = default; //!< Defaulted.
 
-<<<<<<< HEAD
-    //!\brief Construct from base type.
-    max_error_insertion(std::variant<error_count, error_rate> const & e) :
-        pipeable_config_element<max_error_insertion, std::variant<error_count, error_rate>>(e) {}
-=======
     /*!\brief Initialises the insertion error with the given seqan3::search_cfg::error_count.
      * \param[in] error The maximal number of insertion errors allowed in the search.
      */
@@ -173,7 +147,6 @@
      */
     explicit max_error_insertion(error_rate error) : error{std::move(error)}
     {}
->>>>>>> 70dff0cd
     //!\}
 
     //!\privatesection
@@ -195,12 +168,9 @@
 class max_error_deletion : public pipeable_config_element<max_error_deletion>
 {
 public:
-<<<<<<< HEAD
-=======
-    //!\brief The error count or error rate.
-    std::variant<error_count, error_rate> error{error_count{0}};
-
->>>>>>> 70dff0cd
+    //!\brief The error count or error rate.
+    std::variant<error_count, error_rate> error{error_count{0}};
+
     /*!\name Constructors, destructor and assignment
      * \{
      */
@@ -211,11 +181,6 @@
     max_error_deletion & operator=(max_error_deletion &&) = default; //!< Defaulted.
     ~max_error_deletion() = default; //!< Defaulted.
 
-<<<<<<< HEAD
-    //!\brief Construct from base type.
-    constexpr max_error_deletion(std::variant<error_count, error_rate> const & e) :
-        pipeable_config_element<max_error_deletion, std::variant<error_count, error_rate>>(e) {}
-=======
     /*!\brief Initialises the deletion error with the given seqan3::search_cfg::error_count.
      * \param[in] error The maximal number of deletion errors allowed in the search.
      */
@@ -227,7 +192,6 @@
      */
     explicit max_error_deletion(error_rate error) : error{std::move(error)}
     {}
->>>>>>> 70dff0cd
     //!\}
 
     //!\privatesection
